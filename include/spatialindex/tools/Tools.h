/******************************************************************************
 * Project:  libspatialindex - A C++ library for spatial indexing
 * Author:   Marios Hadjieleftheriou, mhadji@gmail.com
 ******************************************************************************
 * Copyright (c) 2004, Marios Hadjieleftheriou
 *
 * All rights reserved.
 * 
 * Permission is hereby granted, free of charge, to any person obtaining a
 * copy of this software and associated documentation files (the "Software"),
 * to deal in the Software without restriction, including without limitation
 * the rights to use, copy, modify, merge, publish, distribute, sublicense,
 * and/or sell copies of the Software, and to permit persons to whom the
 * Software is furnished to do so, subject to the following conditions:
 *
 * The above copyright notice and this permission notice shall be included
 * in all copies or substantial portions of the Software.
 *
 * THE SOFTWARE IS PROVIDED "AS IS", WITHOUT WARRANTY OF ANY KIND, EXPRESS
 * OR IMPLIED, INCLUDING BUT NOT LIMITED TO THE WARRANTIES OF MERCHANTABILITY,
 * FITNESS FOR A PARTICULAR PURPOSE AND NONINFRINGEMENT. IN NO EVENT SHALL
 * THE AUTHORS OR COPYRIGHT HOLDERS BE LIABLE FOR ANY CLAIM, DAMAGES OR OTHER
 * LIABILITY, WHETHER IN AN ACTION OF CONTRACT, TORT OR OTHERWISE, ARISING
 * FROM, OUT OF OR IN CONNECTION WITH THE SOFTWARE OR THE USE OR OTHER
 * DEALINGS IN THE SOFTWARE.
******************************************************************************/

#pragma once

<<<<<<< HEAD
#if defined _WIN32 || defined _WIN64 || defined WIN32 || defined WIN64
  #if !defined(_MSC_VER) || (defined(_MSC_VER) && _MSC_VER < 1700)
    typedef __int8 int8_t;
    typedef __int16 int16_t;
    typedef __int32 int32_t;
    typedef __int64 int64_t;
    typedef unsigned __int8 uint8_t;
    typedef unsigned __int16 uint16_t;
    typedef unsigned __int32 uint32_t;
    typedef unsigned __int64 uint64_t;
  #else
    #include <cstdint>
  #endif
  // Nuke this annoying warning.  See http://www.unknownroad.com/rtfm/VisualStudio/warningC4251.html
  #pragma warning( disable: 4251 )
=======
#if (defined _WIN32 || defined _WIN64 || defined WIN32 || defined WIN64) && !defined __GNUC__
  typedef __int8 int8_t;
  typedef __int16 int16_t;
  typedef __int32 int32_t;
  typedef __int64 int64_t;
  typedef unsigned __int8 uint8_t;
  typedef unsigned __int16 uint16_t;
  typedef unsigned __int32 uint32_t;
  typedef unsigned __int64 uint64_t;

// Nuke this annoying warning.  See http://www.unknownroad.com/rtfm/VisualStudio/warningC4251.html
#pragma warning( disable: 4251 )

>>>>>>> ac81ff35
#else
  #include <stdint.h>
#endif

#if (defined _WIN32 || defined _WIN64 || defined WIN32 || defined WIN64) && !defined __GNUC__
  #ifdef SPATIALINDEX_CREATE_DLL
    #define SIDX_DLL __declspec(dllexport)
  #else
    #define SIDX_DLL __declspec(dllimport)
  #endif
#else
  #define SIDX_DLL
#endif

#include <assert.h>
#include <iostream>
#include <iomanip>
#include <iterator>
#include <string>
#include <sstream>
#include <fstream>
#include <queue>
#include <vector>
#include <map>
#include <set>
#include <stack>
#include <list>
#include <algorithm>
// #include <cmath>
// #include <limits>
// #include <climits>

#if HAVE_PTHREAD_H
  #include <pthread.h>
#endif

#include "SmartPointer.h"
#include "PointerPool.h"
#include "PoolPointer.h"

typedef uint8_t byte;

namespace Tools
{
	SIDX_DLL enum IntervalType
	{
		IT_RIGHTOPEN = 0x0,
		IT_LEFTOPEN,
		IT_OPEN,
		IT_CLOSED
	};

	SIDX_DLL enum VariantType
	{
		VT_LONG = 0x0,
		VT_BYTE,
		VT_SHORT,
		VT_FLOAT,
		VT_DOUBLE,
		VT_CHAR,
		VT_USHORT,
		VT_ULONG,
		VT_INT,
		VT_UINT,
		VT_BOOL,
		VT_PCHAR,
		VT_PVOID,
		VT_EMPTY,
		VT_LONGLONG,
		VT_ULONGLONG
	};

	SIDX_DLL enum FileMode
	{
		APPEND = 0x0,
		CREATE
	};

	//
	// Exceptions
	//
	class SIDX_DLL Exception
	{
	public:
		virtual std::string what() = 0;
		virtual ~Exception() {}
	};

	class SIDX_DLL IndexOutOfBoundsException : public Exception
	{
	public:
		IndexOutOfBoundsException(size_t i);
		virtual ~IndexOutOfBoundsException() {}
		virtual std::string what();

	private:
		std::string m_error;
	}; // IndexOutOfBoundsException

	class SIDX_DLL IllegalArgumentException : public Exception
	{
	public:
		IllegalArgumentException(std::string s);
		virtual ~IllegalArgumentException() {}
		virtual std::string what();

	private:
		std::string m_error;
	}; // IllegalArgumentException

	class SIDX_DLL IllegalStateException : public Exception
	{
	public:
		IllegalStateException(std::string s);
		virtual ~IllegalStateException() {}
		virtual std::string what();

	private:
		std::string m_error;
	}; // IllegalStateException

	class SIDX_DLL EndOfStreamException : public Exception
	{
	public:
		EndOfStreamException(std::string s);
		virtual ~EndOfStreamException() {}
		virtual std::string what();

	private:
		std::string m_error;
	}; // EndOfStreamException

	class SIDX_DLL ResourceLockedException : public Exception
	{
	public:
		ResourceLockedException(std::string s);
		virtual ~ResourceLockedException() {}
		virtual std::string what();

	private:
		std::string m_error;
	}; // ResourceLockedException

	class SIDX_DLL NotSupportedException : public Exception
	{
	public:
		NotSupportedException(std::string s);
		virtual ~NotSupportedException() {}
		virtual std::string what();

	private:
		std::string m_error;
	}; // NotSupportedException

	//
	// Interfaces
	//
	class SIDX_DLL IInterval
	{
	public:
		virtual ~IInterval() {}

		virtual double getLowerBound() const = 0;
		virtual double getUpperBound() const = 0;
		virtual void setBounds(double, double) = 0;
		virtual bool intersectsInterval(const IInterval&) const = 0;
		virtual bool intersectsInterval(IntervalType type, const double start, const double end) const = 0;
		virtual bool containsInterval(const IInterval&) const = 0;
		virtual IntervalType getIntervalType() const = 0;
	}; // IInterval

	class SIDX_DLL IObject
	{
	public:
		virtual ~IObject() {}

		virtual IObject* clone() = 0;
			// return a new object that is an exact copy of this one.
			// IMPORTANT: do not return the this pointer!
	}; // IObject

	class SIDX_DLL ISerializable
	{
	public:
		virtual ~ISerializable() {}

		virtual uint32_t getByteArraySize() = 0;
			// returns the size of the required byte array.
		virtual void loadFromByteArray(const byte* data) = 0;
			// load this object using the byte array.
		virtual void storeToByteArray(byte** data, uint32_t& length) = 0;
			// store this object in the byte array.
	};

	class SIDX_DLL IComparable
	{
	public:
		virtual ~IComparable() {}

		virtual bool operator<(const IComparable& o) const = 0;
		virtual bool operator>(const IComparable& o) const = 0;
		virtual bool operator==(const IComparable& o) const = 0;
	}; //IComparable

	class SIDX_DLL IObjectComparator
	{
	public:
		virtual ~IObjectComparator() {}

		virtual int compare(IObject* o1, IObject* o2) = 0;
	}; // IObjectComparator

	class SIDX_DLL IObjectStream
	{
	public:
		virtual ~IObjectStream() {}

		virtual IObject* getNext() = 0;
			// returns a pointer to the next entry in the
			// stream or 0 at the end of the stream.

		virtual bool hasNext() = 0;
			// returns true if there are more items in the stream.

		virtual uint32_t size() = 0;
			// returns the total number of entries available in the stream.

		virtual void rewind() = 0;
			// sets the stream pointer to the first entry, if possible.
	}; // IObjectStream

	//
	// Classes & Functions
	//

	class SIDX_DLL Variant
	{
	public:
		Variant();

		VariantType m_varType;

		union
		{
			int16_t iVal;              // VT_SHORT
			int32_t lVal;              // VT_LONG
			int64_t llVal;             // VT_LONGLONG
			byte bVal;                 // VT_BYTE
			float fltVal;              // VT_FLOAT
			double dblVal;             // VT_DOUBLE
			char cVal;                 // VT_CHAR
			uint16_t uiVal;            // VT_USHORT
			uint32_t ulVal;            // VT_ULONG
			uint64_t ullVal;           // VT_ULONGLONG
			bool blVal;                // VT_BOOL
			char* pcVal;               // VT_PCHAR
			void* pvVal;               // VT_PVOID
		} m_val;
	}; // Variant

	class SIDX_DLL PropertySet;
	SIDX_DLL std::ostream& operator<<(std::ostream& os, const Tools::PropertySet& p);

	class SIDX_DLL PropertySet : public ISerializable
	{
	public:
		PropertySet();
		PropertySet(const byte* data);
		virtual ~PropertySet();

		Variant getProperty(std::string property);
		void setProperty(std::string property, Variant& v);
		void removeProperty(std::string property);

		virtual uint32_t getByteArraySize();
		virtual void loadFromByteArray(const byte* data);
		virtual void storeToByteArray(byte** data, uint32_t& length);

	private:
		std::map<std::string, Variant> m_propertySet;
#ifdef HAVE_PTHREAD_H
			pthread_rwlock_t m_rwLock;
#else
			bool m_rwLock;
#endif
		friend SIDX_DLL std::ostream& Tools::operator<<(std::ostream& os, const Tools::PropertySet& p);
	}; // PropertySet

	// does not support degenerate intervals.
	class SIDX_DLL Interval : public IInterval
	{
	public:
		Interval();
		Interval(IntervalType, double, double);
		Interval(double, double);
		Interval(const Interval&);
		virtual ~Interval() {}
		virtual IInterval& operator=(const IInterval&);

		virtual bool operator==(const Interval&) const;
		virtual bool operator!=(const Interval&) const;
		virtual double getLowerBound() const;
		virtual double getUpperBound() const;
		virtual void setBounds(double, double);
		virtual bool intersectsInterval(const IInterval&) const;
		virtual bool intersectsInterval(IntervalType type, const double start, const double end) const;
		virtual bool containsInterval(const IInterval&) const;
		virtual IntervalType getIntervalType() const;

		IntervalType m_type;
		double m_low;
		double m_high;
	}; // Interval

	SIDX_DLL std::ostream& operator<<(std::ostream& os, const Tools::Interval& iv);

	class SIDX_DLL Random
	{
	public:
		Random();
		Random(uint32_t seed, uint16_t xsubi0);
		virtual ~Random();

		int32_t nextUniformLong();
			// returns a uniformly distributed long.
		uint32_t nextUniformUnsignedLong();
			// returns a uniformly distributed unsigned long.
		int32_t nextUniformLong(int32_t low, int32_t high);
			// returns a uniformly distributed long in the range [low, high).
		uint32_t nextUniformUnsignedLong(uint32_t low, uint32_t high);
			// returns a uniformly distributed unsigned long in the range [low, high).
		int64_t nextUniformLongLong();
			// returns a uniformly distributed long long.
		uint64_t nextUniformUnsignedLongLong();
			// returns a uniformly distributed unsigned long long.
		int64_t nextUniformLongLong(int64_t low, int64_t high);
			// returns a uniformly distributed unsigned long long in the range [low, high).
		uint64_t nextUniformUnsignedLongLong(uint64_t low, uint64_t high);
			// returns a uniformly distributed unsigned long long in the range [low, high).
		int16_t nextUniformShort();
			// returns a uniformly distributed short.
		uint16_t nextUniformUnsignedShort();
			// returns a uniformly distributed unsigned short.
		double nextUniformDouble();
			// returns a uniformly distributed double in the range [0, 1).
		double nextUniformDouble(double low, double high);
			// returns a uniformly distributed double in the range [low, high).

		bool flipCoin();

	private:
		void initDrand(uint32_t seed, uint16_t xsubi0);

		uint16_t* m_pBuffer;
	}; // Random

	#if HAVE_PTHREAD_H
	class SIDX_DLL LockGuard
	{
	public:
		LockGuard(pthread_mutex_t* pLock);
		~LockGuard();

	private:
		pthread_mutex_t* m_pLock;
	}; // LockGuard
	#endif

	class SIDX_DLL BufferedFile
	{
	public:
		BufferedFile(uint32_t u32BufferSize = 16384);
		virtual ~BufferedFile();

		virtual void close();
		virtual bool eof();
		virtual void rewind() = 0;
		virtual void seek(std::fstream::off_type offset) = 0;

	protected:
		std::fstream m_file;
		char* m_buffer;
		uint32_t m_u32BufferSize;
		bool m_bEOF;
	};

	class SIDX_DLL BufferedFileReader : public BufferedFile
	{
	public:
		BufferedFileReader();
		BufferedFileReader(const std::string& sFileName, uint32_t u32BufferSize = 32768);
		virtual ~BufferedFileReader();

		virtual void open(const std::string& sFileName);
		virtual void rewind();
		virtual void seek(std::fstream::off_type offset);

		virtual uint8_t readUInt8();
		virtual uint16_t readUInt16();
		virtual uint32_t readUInt32();
		virtual uint64_t readUInt64();
		virtual float readFloat();
		virtual double readDouble();
		virtual bool readBoolean();
		virtual std::string readString();
		virtual void readBytes(uint32_t u32Len, byte** pData);
	};

	class SIDX_DLL BufferedFileWriter : public BufferedFile
	{
	public:
		BufferedFileWriter();
		BufferedFileWriter(const std::string& sFileName, FileMode mode = CREATE, uint32_t u32BufferSize = 32768);
		virtual ~BufferedFileWriter();

		virtual void open(const std::string& sFileName, FileMode mode = CREATE);
		virtual void rewind();
		virtual void seek(std::fstream::off_type offset);

		virtual void write(uint8_t i);
		virtual void write(uint16_t i);
		virtual void write(uint32_t i);
		virtual void write(uint64_t i);
		virtual void write(float i);
		virtual void write(double i);
		virtual void write(bool b);
		virtual void write(const std::string& s);
		virtual void write(uint32_t u32Len, byte* pData);
	};

	class SIDX_DLL TemporaryFile
	{
	public:
		TemporaryFile();
		virtual ~TemporaryFile();

		void rewindForReading();
		void rewindForWriting();
		bool eof();
		std::string getFileName() const;

		uint8_t readUInt8();
		uint16_t readUInt16();
		uint32_t readUInt32();
		uint64_t readUInt64();
		float readFloat();
		double readDouble();
		std::string readString();
		void readBytes(uint32_t u32Len, byte** pData);

		void write(uint8_t i);
		void write(uint16_t i);
		void write(uint32_t i);
		void write(uint64_t i);
		void write(float i);
		void write(double i);
		void write(const std::string& s);
		void write(uint32_t u32Len, byte* pData);

	private:
		std::string m_sFile;
		BufferedFile* m_pFile;
	};
}
<|MERGE_RESOLUTION|>--- conflicted
+++ resolved
@@ -1,524 +1,507 @@
-/******************************************************************************
- * Project:  libspatialindex - A C++ library for spatial indexing
- * Author:   Marios Hadjieleftheriou, mhadji@gmail.com
- ******************************************************************************
- * Copyright (c) 2004, Marios Hadjieleftheriou
- *
- * All rights reserved.
- * 
- * Permission is hereby granted, free of charge, to any person obtaining a
- * copy of this software and associated documentation files (the "Software"),
- * to deal in the Software without restriction, including without limitation
- * the rights to use, copy, modify, merge, publish, distribute, sublicense,
- * and/or sell copies of the Software, and to permit persons to whom the
- * Software is furnished to do so, subject to the following conditions:
- *
- * The above copyright notice and this permission notice shall be included
- * in all copies or substantial portions of the Software.
- *
- * THE SOFTWARE IS PROVIDED "AS IS", WITHOUT WARRANTY OF ANY KIND, EXPRESS
- * OR IMPLIED, INCLUDING BUT NOT LIMITED TO THE WARRANTIES OF MERCHANTABILITY,
- * FITNESS FOR A PARTICULAR PURPOSE AND NONINFRINGEMENT. IN NO EVENT SHALL
- * THE AUTHORS OR COPYRIGHT HOLDERS BE LIABLE FOR ANY CLAIM, DAMAGES OR OTHER
- * LIABILITY, WHETHER IN AN ACTION OF CONTRACT, TORT OR OTHERWISE, ARISING
- * FROM, OUT OF OR IN CONNECTION WITH THE SOFTWARE OR THE USE OR OTHER
- * DEALINGS IN THE SOFTWARE.
-******************************************************************************/
+/******************************************************************************
+ * Project:  libspatialindex - A C++ library for spatial indexing
+ * Author:   Marios Hadjieleftheriou, mhadji@gmail.com
+ ******************************************************************************
+ * Copyright (c) 2004, Marios Hadjieleftheriou
+ *
+ * All rights reserved.
+ * 
+ * Permission is hereby granted, free of charge, to any person obtaining a
+ * copy of this software and associated documentation files (the "Software"),
+ * to deal in the Software without restriction, including without limitation
+ * the rights to use, copy, modify, merge, publish, distribute, sublicense,
+ * and/or sell copies of the Software, and to permit persons to whom the
+ * Software is furnished to do so, subject to the following conditions:
+ *
+ * The above copyright notice and this permission notice shall be included
+ * in all copies or substantial portions of the Software.
+ *
+ * THE SOFTWARE IS PROVIDED "AS IS", WITHOUT WARRANTY OF ANY KIND, EXPRESS
+ * OR IMPLIED, INCLUDING BUT NOT LIMITED TO THE WARRANTIES OF MERCHANTABILITY,
+ * FITNESS FOR A PARTICULAR PURPOSE AND NONINFRINGEMENT. IN NO EVENT SHALL
+ * THE AUTHORS OR COPYRIGHT HOLDERS BE LIABLE FOR ANY CLAIM, DAMAGES OR OTHER
+ * LIABILITY, WHETHER IN AN ACTION OF CONTRACT, TORT OR OTHERWISE, ARISING
+ * FROM, OUT OF OR IN CONNECTION WITH THE SOFTWARE OR THE USE OR OTHER
+ * DEALINGS IN THE SOFTWARE.
+******************************************************************************/
+
+#pragma once
+
 
-#pragma once
-
-<<<<<<< HEAD
-#if defined _WIN32 || defined _WIN64 || defined WIN32 || defined WIN64
-  #if !defined(_MSC_VER) || (defined(_MSC_VER) && _MSC_VER < 1700)
-    typedef __int8 int8_t;
-    typedef __int16 int16_t;
-    typedef __int32 int32_t;
-    typedef __int64 int64_t;
-    typedef unsigned __int8 uint8_t;
-    typedef unsigned __int16 uint16_t;
-    typedef unsigned __int32 uint32_t;
-    typedef unsigned __int64 uint64_t;
-  #else
-    #include <cstdint>
-  #endif
-  // Nuke this annoying warning.  See http://www.unknownroad.com/rtfm/VisualStudio/warningC4251.html
-  #pragma warning( disable: 4251 )
-=======
-#if (defined _WIN32 || defined _WIN64 || defined WIN32 || defined WIN64) && !defined __GNUC__
-  typedef __int8 int8_t;
-  typedef __int16 int16_t;
-  typedef __int32 int32_t;
-  typedef __int64 int64_t;
-  typedef unsigned __int8 uint8_t;
-  typedef unsigned __int16 uint16_t;
-  typedef unsigned __int32 uint32_t;
-  typedef unsigned __int64 uint64_t;
-
-// Nuke this annoying warning.  See http://www.unknownroad.com/rtfm/VisualStudio/warningC4251.html
-#pragma warning( disable: 4251 )
-
->>>>>>> ac81ff35
-#else
-  #include <stdint.h>
-#endif
-
-#if (defined _WIN32 || defined _WIN64 || defined WIN32 || defined WIN64) && !defined __GNUC__
-  #ifdef SPATIALINDEX_CREATE_DLL
-    #define SIDX_DLL __declspec(dllexport)
-  #else
-    #define SIDX_DLL __declspec(dllimport)
-  #endif
-#else
-  #define SIDX_DLL
-#endif
-
-#include <assert.h>
-#include <iostream>
-#include <iomanip>
-#include <iterator>
-#include <string>
-#include <sstream>
-#include <fstream>
-#include <queue>
-#include <vector>
-#include <map>
-#include <set>
-#include <stack>
-#include <list>
-#include <algorithm>
-// #include <cmath>
-// #include <limits>
-// #include <climits>
-
-#if HAVE_PTHREAD_H
-  #include <pthread.h>
-#endif
-
-#include "SmartPointer.h"
-#include "PointerPool.h"
-#include "PoolPointer.h"
-
-typedef uint8_t byte;
-
-namespace Tools
-{
-	SIDX_DLL enum IntervalType
-	{
-		IT_RIGHTOPEN = 0x0,
-		IT_LEFTOPEN,
-		IT_OPEN,
-		IT_CLOSED
-	};
-
-	SIDX_DLL enum VariantType
-	{
-		VT_LONG = 0x0,
-		VT_BYTE,
-		VT_SHORT,
-		VT_FLOAT,
-		VT_DOUBLE,
-		VT_CHAR,
-		VT_USHORT,
-		VT_ULONG,
-		VT_INT,
-		VT_UINT,
-		VT_BOOL,
-		VT_PCHAR,
-		VT_PVOID,
-		VT_EMPTY,
-		VT_LONGLONG,
-		VT_ULONGLONG
-	};
-
-	SIDX_DLL enum FileMode
-	{
-		APPEND = 0x0,
-		CREATE
-	};
-
-	//
-	// Exceptions
-	//
-	class SIDX_DLL Exception
-	{
-	public:
-		virtual std::string what() = 0;
-		virtual ~Exception() {}
-	};
-
-	class SIDX_DLL IndexOutOfBoundsException : public Exception
-	{
-	public:
-		IndexOutOfBoundsException(size_t i);
-		virtual ~IndexOutOfBoundsException() {}
-		virtual std::string what();
-
-	private:
-		std::string m_error;
-	}; // IndexOutOfBoundsException
-
-	class SIDX_DLL IllegalArgumentException : public Exception
-	{
-	public:
-		IllegalArgumentException(std::string s);
-		virtual ~IllegalArgumentException() {}
-		virtual std::string what();
-
-	private:
-		std::string m_error;
-	}; // IllegalArgumentException
-
-	class SIDX_DLL IllegalStateException : public Exception
-	{
-	public:
-		IllegalStateException(std::string s);
-		virtual ~IllegalStateException() {}
-		virtual std::string what();
-
-	private:
-		std::string m_error;
-	}; // IllegalStateException
-
-	class SIDX_DLL EndOfStreamException : public Exception
-	{
-	public:
-		EndOfStreamException(std::string s);
-		virtual ~EndOfStreamException() {}
-		virtual std::string what();
-
-	private:
-		std::string m_error;
-	}; // EndOfStreamException
-
-	class SIDX_DLL ResourceLockedException : public Exception
-	{
-	public:
-		ResourceLockedException(std::string s);
-		virtual ~ResourceLockedException() {}
-		virtual std::string what();
-
-	private:
-		std::string m_error;
-	}; // ResourceLockedException
-
-	class SIDX_DLL NotSupportedException : public Exception
-	{
-	public:
-		NotSupportedException(std::string s);
-		virtual ~NotSupportedException() {}
-		virtual std::string what();
-
-	private:
-		std::string m_error;
-	}; // NotSupportedException
-
-	//
-	// Interfaces
-	//
-	class SIDX_DLL IInterval
-	{
-	public:
-		virtual ~IInterval() {}
-
-		virtual double getLowerBound() const = 0;
-		virtual double getUpperBound() const = 0;
-		virtual void setBounds(double, double) = 0;
-		virtual bool intersectsInterval(const IInterval&) const = 0;
-		virtual bool intersectsInterval(IntervalType type, const double start, const double end) const = 0;
-		virtual bool containsInterval(const IInterval&) const = 0;
-		virtual IntervalType getIntervalType() const = 0;
-	}; // IInterval
-
-	class SIDX_DLL IObject
-	{
-	public:
-		virtual ~IObject() {}
-
-		virtual IObject* clone() = 0;
-			// return a new object that is an exact copy of this one.
-			// IMPORTANT: do not return the this pointer!
-	}; // IObject
-
-	class SIDX_DLL ISerializable
-	{
-	public:
-		virtual ~ISerializable() {}
-
-		virtual uint32_t getByteArraySize() = 0;
-			// returns the size of the required byte array.
-		virtual void loadFromByteArray(const byte* data) = 0;
-			// load this object using the byte array.
-		virtual void storeToByteArray(byte** data, uint32_t& length) = 0;
-			// store this object in the byte array.
-	};
-
-	class SIDX_DLL IComparable
-	{
-	public:
-		virtual ~IComparable() {}
-
-		virtual bool operator<(const IComparable& o) const = 0;
-		virtual bool operator>(const IComparable& o) const = 0;
-		virtual bool operator==(const IComparable& o) const = 0;
-	}; //IComparable
-
-	class SIDX_DLL IObjectComparator
-	{
-	public:
-		virtual ~IObjectComparator() {}
-
-		virtual int compare(IObject* o1, IObject* o2) = 0;
-	}; // IObjectComparator
-
-	class SIDX_DLL IObjectStream
-	{
-	public:
-		virtual ~IObjectStream() {}
-
-		virtual IObject* getNext() = 0;
-			// returns a pointer to the next entry in the
-			// stream or 0 at the end of the stream.
-
-		virtual bool hasNext() = 0;
-			// returns true if there are more items in the stream.
-
-		virtual uint32_t size() = 0;
-			// returns the total number of entries available in the stream.
-
-		virtual void rewind() = 0;
-			// sets the stream pointer to the first entry, if possible.
-	}; // IObjectStream
-
-	//
-	// Classes & Functions
-	//
-
-	class SIDX_DLL Variant
-	{
-	public:
-		Variant();
-
-		VariantType m_varType;
-
-		union
-		{
-			int16_t iVal;              // VT_SHORT
-			int32_t lVal;              // VT_LONG
-			int64_t llVal;             // VT_LONGLONG
-			byte bVal;                 // VT_BYTE
-			float fltVal;              // VT_FLOAT
-			double dblVal;             // VT_DOUBLE
-			char cVal;                 // VT_CHAR
-			uint16_t uiVal;            // VT_USHORT
-			uint32_t ulVal;            // VT_ULONG
-			uint64_t ullVal;           // VT_ULONGLONG
-			bool blVal;                // VT_BOOL
-			char* pcVal;               // VT_PCHAR
-			void* pvVal;               // VT_PVOID
-		} m_val;
-	}; // Variant
-
-	class SIDX_DLL PropertySet;
-	SIDX_DLL std::ostream& operator<<(std::ostream& os, const Tools::PropertySet& p);
-
-	class SIDX_DLL PropertySet : public ISerializable
-	{
-	public:
-		PropertySet();
-		PropertySet(const byte* data);
-		virtual ~PropertySet();
-
-		Variant getProperty(std::string property);
-		void setProperty(std::string property, Variant& v);
-		void removeProperty(std::string property);
-
-		virtual uint32_t getByteArraySize();
-		virtual void loadFromByteArray(const byte* data);
-		virtual void storeToByteArray(byte** data, uint32_t& length);
-
-	private:
-		std::map<std::string, Variant> m_propertySet;
-#ifdef HAVE_PTHREAD_H
-			pthread_rwlock_t m_rwLock;
-#else
-			bool m_rwLock;
-#endif
-		friend SIDX_DLL std::ostream& Tools::operator<<(std::ostream& os, const Tools::PropertySet& p);
-	}; // PropertySet
-
-	// does not support degenerate intervals.
-	class SIDX_DLL Interval : public IInterval
-	{
-	public:
-		Interval();
-		Interval(IntervalType, double, double);
-		Interval(double, double);
-		Interval(const Interval&);
-		virtual ~Interval() {}
-		virtual IInterval& operator=(const IInterval&);
-
-		virtual bool operator==(const Interval&) const;
-		virtual bool operator!=(const Interval&) const;
-		virtual double getLowerBound() const;
-		virtual double getUpperBound() const;
-		virtual void setBounds(double, double);
-		virtual bool intersectsInterval(const IInterval&) const;
-		virtual bool intersectsInterval(IntervalType type, const double start, const double end) const;
-		virtual bool containsInterval(const IInterval&) const;
-		virtual IntervalType getIntervalType() const;
-
-		IntervalType m_type;
-		double m_low;
-		double m_high;
-	}; // Interval
-
-	SIDX_DLL std::ostream& operator<<(std::ostream& os, const Tools::Interval& iv);
-
-	class SIDX_DLL Random
-	{
-	public:
-		Random();
-		Random(uint32_t seed, uint16_t xsubi0);
-		virtual ~Random();
-
-		int32_t nextUniformLong();
-			// returns a uniformly distributed long.
-		uint32_t nextUniformUnsignedLong();
-			// returns a uniformly distributed unsigned long.
-		int32_t nextUniformLong(int32_t low, int32_t high);
-			// returns a uniformly distributed long in the range [low, high).
-		uint32_t nextUniformUnsignedLong(uint32_t low, uint32_t high);
-			// returns a uniformly distributed unsigned long in the range [low, high).
-		int64_t nextUniformLongLong();
-			// returns a uniformly distributed long long.
-		uint64_t nextUniformUnsignedLongLong();
-			// returns a uniformly distributed unsigned long long.
-		int64_t nextUniformLongLong(int64_t low, int64_t high);
-			// returns a uniformly distributed unsigned long long in the range [low, high).
-		uint64_t nextUniformUnsignedLongLong(uint64_t low, uint64_t high);
-			// returns a uniformly distributed unsigned long long in the range [low, high).
-		int16_t nextUniformShort();
-			// returns a uniformly distributed short.
-		uint16_t nextUniformUnsignedShort();
-			// returns a uniformly distributed unsigned short.
-		double nextUniformDouble();
-			// returns a uniformly distributed double in the range [0, 1).
-		double nextUniformDouble(double low, double high);
-			// returns a uniformly distributed double in the range [low, high).
-
-		bool flipCoin();
-
-	private:
-		void initDrand(uint32_t seed, uint16_t xsubi0);
-
-		uint16_t* m_pBuffer;
-	}; // Random
-
-	#if HAVE_PTHREAD_H
-	class SIDX_DLL LockGuard
-	{
-	public:
-		LockGuard(pthread_mutex_t* pLock);
-		~LockGuard();
-
-	private:
-		pthread_mutex_t* m_pLock;
-	}; // LockGuard
-	#endif
-
-	class SIDX_DLL BufferedFile
-	{
-	public:
-		BufferedFile(uint32_t u32BufferSize = 16384);
-		virtual ~BufferedFile();
-
-		virtual void close();
-		virtual bool eof();
-		virtual void rewind() = 0;
-		virtual void seek(std::fstream::off_type offset) = 0;
-
-	protected:
-		std::fstream m_file;
-		char* m_buffer;
-		uint32_t m_u32BufferSize;
-		bool m_bEOF;
-	};
-
-	class SIDX_DLL BufferedFileReader : public BufferedFile
-	{
-	public:
-		BufferedFileReader();
-		BufferedFileReader(const std::string& sFileName, uint32_t u32BufferSize = 32768);
-		virtual ~BufferedFileReader();
-
-		virtual void open(const std::string& sFileName);
-		virtual void rewind();
-		virtual void seek(std::fstream::off_type offset);
-
-		virtual uint8_t readUInt8();
-		virtual uint16_t readUInt16();
-		virtual uint32_t readUInt32();
-		virtual uint64_t readUInt64();
-		virtual float readFloat();
-		virtual double readDouble();
-		virtual bool readBoolean();
-		virtual std::string readString();
-		virtual void readBytes(uint32_t u32Len, byte** pData);
-	};
-
-	class SIDX_DLL BufferedFileWriter : public BufferedFile
-	{
-	public:
-		BufferedFileWriter();
-		BufferedFileWriter(const std::string& sFileName, FileMode mode = CREATE, uint32_t u32BufferSize = 32768);
-		virtual ~BufferedFileWriter();
-
-		virtual void open(const std::string& sFileName, FileMode mode = CREATE);
-		virtual void rewind();
-		virtual void seek(std::fstream::off_type offset);
-
-		virtual void write(uint8_t i);
-		virtual void write(uint16_t i);
-		virtual void write(uint32_t i);
-		virtual void write(uint64_t i);
-		virtual void write(float i);
-		virtual void write(double i);
-		virtual void write(bool b);
-		virtual void write(const std::string& s);
-		virtual void write(uint32_t u32Len, byte* pData);
-	};
-
-	class SIDX_DLL TemporaryFile
-	{
-	public:
-		TemporaryFile();
-		virtual ~TemporaryFile();
-
-		void rewindForReading();
-		void rewindForWriting();
-		bool eof();
-		std::string getFileName() const;
-
-		uint8_t readUInt8();
-		uint16_t readUInt16();
-		uint32_t readUInt32();
-		uint64_t readUInt64();
-		float readFloat();
-		double readDouble();
-		std::string readString();
-		void readBytes(uint32_t u32Len, byte** pData);
-
-		void write(uint8_t i);
-		void write(uint16_t i);
-		void write(uint32_t i);
-		void write(uint64_t i);
-		void write(float i);
-		void write(double i);
-		void write(const std::string& s);
-		void write(uint32_t u32Len, byte* pData);
-
-	private:
-		std::string m_sFile;
-		BufferedFile* m_pFile;
-	};
-}
+#if (defined _WIN32 || defined _WIN64 || defined WIN32 || defined WIN64) && !defined __GNUC__
+  typedef __int8 int8_t;
+  typedef __int16 int16_t;
+  typedef __int32 int32_t;
+  typedef __int64 int64_t;
+  typedef unsigned __int8 uint8_t;
+  typedef unsigned __int16 uint16_t;
+  typedef unsigned __int32 uint32_t;
+  typedef unsigned __int64 uint64_t;
+
+// Nuke this annoying warning.  See http://www.unknownroad.com/rtfm/VisualStudio/warningC4251.html
+#pragma warning( disable: 4251 )
+
+#else
+  #include <stdint.h>
+#endif
+
+#if (defined _WIN32 || defined _WIN64 || defined WIN32 || defined WIN64) && !defined __GNUC__
+  #ifdef SPATIALINDEX_CREATE_DLL
+    #define SIDX_DLL __declspec(dllexport)
+  #else
+    #define SIDX_DLL __declspec(dllimport)
+  #endif
+#else
+  #define SIDX_DLL
+#endif
+
+#include <assert.h>
+#include <iostream>
+#include <iomanip>
+#include <iterator>
+#include <string>
+#include <sstream>
+#include <fstream>
+#include <queue>
+#include <vector>
+#include <map>
+#include <set>
+#include <stack>
+#include <list>
+#include <algorithm>
+// #include <cmath>
+// #include <limits>
+// #include <climits>
+
+#if HAVE_PTHREAD_H
+  #include <pthread.h>
+#endif
+
+#include "SmartPointer.h"
+#include "PointerPool.h"
+#include "PoolPointer.h"
+
+typedef uint8_t byte;
+
+namespace Tools
+{
+	SIDX_DLL enum IntervalType
+	{
+		IT_RIGHTOPEN = 0x0,
+		IT_LEFTOPEN,
+		IT_OPEN,
+		IT_CLOSED
+	};
+
+	SIDX_DLL enum VariantType
+	{
+		VT_LONG = 0x0,
+		VT_BYTE,
+		VT_SHORT,
+		VT_FLOAT,
+		VT_DOUBLE,
+		VT_CHAR,
+		VT_USHORT,
+		VT_ULONG,
+		VT_INT,
+		VT_UINT,
+		VT_BOOL,
+		VT_PCHAR,
+		VT_PVOID,
+		VT_EMPTY,
+		VT_LONGLONG,
+		VT_ULONGLONG
+	};
+
+	SIDX_DLL enum FileMode
+	{
+		APPEND = 0x0,
+		CREATE
+	};
+
+	//
+	// Exceptions
+	//
+	class SIDX_DLL Exception
+	{
+	public:
+		virtual std::string what() = 0;
+		virtual ~Exception() {}
+	};
+
+	class SIDX_DLL IndexOutOfBoundsException : public Exception
+	{
+	public:
+		IndexOutOfBoundsException(size_t i);
+		virtual ~IndexOutOfBoundsException() {}
+		virtual std::string what();
+
+	private:
+		std::string m_error;
+	}; // IndexOutOfBoundsException
+
+	class SIDX_DLL IllegalArgumentException : public Exception
+	{
+	public:
+		IllegalArgumentException(std::string s);
+		virtual ~IllegalArgumentException() {}
+		virtual std::string what();
+
+	private:
+		std::string m_error;
+	}; // IllegalArgumentException
+
+	class SIDX_DLL IllegalStateException : public Exception
+	{
+	public:
+		IllegalStateException(std::string s);
+		virtual ~IllegalStateException() {}
+		virtual std::string what();
+
+	private:
+		std::string m_error;
+	}; // IllegalStateException
+
+	class SIDX_DLL EndOfStreamException : public Exception
+	{
+	public:
+		EndOfStreamException(std::string s);
+		virtual ~EndOfStreamException() {}
+		virtual std::string what();
+
+	private:
+		std::string m_error;
+	}; // EndOfStreamException
+
+	class SIDX_DLL ResourceLockedException : public Exception
+	{
+	public:
+		ResourceLockedException(std::string s);
+		virtual ~ResourceLockedException() {}
+		virtual std::string what();
+
+	private:
+		std::string m_error;
+	}; // ResourceLockedException
+
+	class SIDX_DLL NotSupportedException : public Exception
+	{
+	public:
+		NotSupportedException(std::string s);
+		virtual ~NotSupportedException() {}
+		virtual std::string what();
+
+	private:
+		std::string m_error;
+	}; // NotSupportedException
+
+	//
+	// Interfaces
+	//
+	class SIDX_DLL IInterval
+	{
+	public:
+		virtual ~IInterval() {}
+
+		virtual double getLowerBound() const = 0;
+		virtual double getUpperBound() const = 0;
+		virtual void setBounds(double, double) = 0;
+		virtual bool intersectsInterval(const IInterval&) const = 0;
+		virtual bool intersectsInterval(IntervalType type, const double start, const double end) const = 0;
+		virtual bool containsInterval(const IInterval&) const = 0;
+		virtual IntervalType getIntervalType() const = 0;
+	}; // IInterval
+
+	class SIDX_DLL IObject
+	{
+	public:
+		virtual ~IObject() {}
+
+		virtual IObject* clone() = 0;
+			// return a new object that is an exact copy of this one.
+			// IMPORTANT: do not return the this pointer!
+	}; // IObject
+
+	class SIDX_DLL ISerializable
+	{
+	public:
+		virtual ~ISerializable() {}
+
+		virtual uint32_t getByteArraySize() = 0;
+			// returns the size of the required byte array.
+		virtual void loadFromByteArray(const byte* data) = 0;
+			// load this object using the byte array.
+		virtual void storeToByteArray(byte** data, uint32_t& length) = 0;
+			// store this object in the byte array.
+	};
+
+	class SIDX_DLL IComparable
+	{
+	public:
+		virtual ~IComparable() {}
+
+		virtual bool operator<(const IComparable& o) const = 0;
+		virtual bool operator>(const IComparable& o) const = 0;
+		virtual bool operator==(const IComparable& o) const = 0;
+	}; //IComparable
+
+	class SIDX_DLL IObjectComparator
+	{
+	public:
+		virtual ~IObjectComparator() {}
+
+		virtual int compare(IObject* o1, IObject* o2) = 0;
+	}; // IObjectComparator
+
+	class SIDX_DLL IObjectStream
+	{
+	public:
+		virtual ~IObjectStream() {}
+
+		virtual IObject* getNext() = 0;
+			// returns a pointer to the next entry in the
+			// stream or 0 at the end of the stream.
+
+		virtual bool hasNext() = 0;
+			// returns true if there are more items in the stream.
+
+		virtual uint32_t size() = 0;
+			// returns the total number of entries available in the stream.
+
+		virtual void rewind() = 0;
+			// sets the stream pointer to the first entry, if possible.
+	}; // IObjectStream
+
+	//
+	// Classes & Functions
+	//
+
+	class SIDX_DLL Variant
+	{
+	public:
+		Variant();
+
+		VariantType m_varType;
+
+		union
+		{
+			int16_t iVal;              // VT_SHORT
+			int32_t lVal;              // VT_LONG
+			int64_t llVal;             // VT_LONGLONG
+			byte bVal;                 // VT_BYTE
+			float fltVal;              // VT_FLOAT
+			double dblVal;             // VT_DOUBLE
+			char cVal;                 // VT_CHAR
+			uint16_t uiVal;            // VT_USHORT
+			uint32_t ulVal;            // VT_ULONG
+			uint64_t ullVal;           // VT_ULONGLONG
+			bool blVal;                // VT_BOOL
+			char* pcVal;               // VT_PCHAR
+			void* pvVal;               // VT_PVOID
+		} m_val;
+	}; // Variant
+
+	class SIDX_DLL PropertySet;
+	SIDX_DLL std::ostream& operator<<(std::ostream& os, const Tools::PropertySet& p);
+
+	class SIDX_DLL PropertySet : public ISerializable
+	{
+	public:
+		PropertySet();
+		PropertySet(const byte* data);
+		virtual ~PropertySet();
+
+		Variant getProperty(std::string property);
+		void setProperty(std::string property, Variant& v);
+		void removeProperty(std::string property);
+
+		virtual uint32_t getByteArraySize();
+		virtual void loadFromByteArray(const byte* data);
+		virtual void storeToByteArray(byte** data, uint32_t& length);
+
+	private:
+		std::map<std::string, Variant> m_propertySet;
+#ifdef HAVE_PTHREAD_H
+			pthread_rwlock_t m_rwLock;
+#else
+			bool m_rwLock;
+#endif
+		friend SIDX_DLL std::ostream& Tools::operator<<(std::ostream& os, const Tools::PropertySet& p);
+	}; // PropertySet
+
+	// does not support degenerate intervals.
+	class SIDX_DLL Interval : public IInterval
+	{
+	public:
+		Interval();
+		Interval(IntervalType, double, double);
+		Interval(double, double);
+		Interval(const Interval&);
+		virtual ~Interval() {}
+		virtual IInterval& operator=(const IInterval&);
+
+		virtual bool operator==(const Interval&) const;
+		virtual bool operator!=(const Interval&) const;
+		virtual double getLowerBound() const;
+		virtual double getUpperBound() const;
+		virtual void setBounds(double, double);
+		virtual bool intersectsInterval(const IInterval&) const;
+		virtual bool intersectsInterval(IntervalType type, const double start, const double end) const;
+		virtual bool containsInterval(const IInterval&) const;
+		virtual IntervalType getIntervalType() const;
+
+		IntervalType m_type;
+		double m_low;
+		double m_high;
+	}; // Interval
+
+	SIDX_DLL std::ostream& operator<<(std::ostream& os, const Tools::Interval& iv);
+
+	class SIDX_DLL Random
+	{
+	public:
+		Random();
+		Random(uint32_t seed, uint16_t xsubi0);
+		virtual ~Random();
+
+		int32_t nextUniformLong();
+			// returns a uniformly distributed long.
+		uint32_t nextUniformUnsignedLong();
+			// returns a uniformly distributed unsigned long.
+		int32_t nextUniformLong(int32_t low, int32_t high);
+			// returns a uniformly distributed long in the range [low, high).
+		uint32_t nextUniformUnsignedLong(uint32_t low, uint32_t high);
+			// returns a uniformly distributed unsigned long in the range [low, high).
+		int64_t nextUniformLongLong();
+			// returns a uniformly distributed long long.
+		uint64_t nextUniformUnsignedLongLong();
+			// returns a uniformly distributed unsigned long long.
+		int64_t nextUniformLongLong(int64_t low, int64_t high);
+			// returns a uniformly distributed unsigned long long in the range [low, high).
+		uint64_t nextUniformUnsignedLongLong(uint64_t low, uint64_t high);
+			// returns a uniformly distributed unsigned long long in the range [low, high).
+		int16_t nextUniformShort();
+			// returns a uniformly distributed short.
+		uint16_t nextUniformUnsignedShort();
+			// returns a uniformly distributed unsigned short.
+		double nextUniformDouble();
+			// returns a uniformly distributed double in the range [0, 1).
+		double nextUniformDouble(double low, double high);
+			// returns a uniformly distributed double in the range [low, high).
+
+		bool flipCoin();
+
+	private:
+		void initDrand(uint32_t seed, uint16_t xsubi0);
+
+		uint16_t* m_pBuffer;
+	}; // Random
+
+	#if HAVE_PTHREAD_H
+	class SIDX_DLL LockGuard
+	{
+	public:
+		LockGuard(pthread_mutex_t* pLock);
+		~LockGuard();
+
+	private:
+		pthread_mutex_t* m_pLock;
+	}; // LockGuard
+	#endif
+
+	class SIDX_DLL BufferedFile
+	{
+	public:
+		BufferedFile(uint32_t u32BufferSize = 16384);
+		virtual ~BufferedFile();
+
+		virtual void close();
+		virtual bool eof();
+		virtual void rewind() = 0;
+		virtual void seek(std::fstream::off_type offset) = 0;
+
+	protected:
+		std::fstream m_file;
+		char* m_buffer;
+		uint32_t m_u32BufferSize;
+		bool m_bEOF;
+	};
+
+	class SIDX_DLL BufferedFileReader : public BufferedFile
+	{
+	public:
+		BufferedFileReader();
+		BufferedFileReader(const std::string& sFileName, uint32_t u32BufferSize = 32768);
+		virtual ~BufferedFileReader();
+
+		virtual void open(const std::string& sFileName);
+		virtual void rewind();
+		virtual void seek(std::fstream::off_type offset);
+
+		virtual uint8_t readUInt8();
+		virtual uint16_t readUInt16();
+		virtual uint32_t readUInt32();
+		virtual uint64_t readUInt64();
+		virtual float readFloat();
+		virtual double readDouble();
+		virtual bool readBoolean();
+		virtual std::string readString();
+		virtual void readBytes(uint32_t u32Len, byte** pData);
+	};
+
+	class SIDX_DLL BufferedFileWriter : public BufferedFile
+	{
+	public:
+		BufferedFileWriter();
+		BufferedFileWriter(const std::string& sFileName, FileMode mode = CREATE, uint32_t u32BufferSize = 32768);
+		virtual ~BufferedFileWriter();
+
+		virtual void open(const std::string& sFileName, FileMode mode = CREATE);
+		virtual void rewind();
+		virtual void seek(std::fstream::off_type offset);
+
+		virtual void write(uint8_t i);
+		virtual void write(uint16_t i);
+		virtual void write(uint32_t i);
+		virtual void write(uint64_t i);
+		virtual void write(float i);
+		virtual void write(double i);
+		virtual void write(bool b);
+		virtual void write(const std::string& s);
+		virtual void write(uint32_t u32Len, byte* pData);
+	};
+
+	class SIDX_DLL TemporaryFile
+	{
+	public:
+		TemporaryFile();
+		virtual ~TemporaryFile();
+
+		void rewindForReading();
+		void rewindForWriting();
+		bool eof();
+		std::string getFileName() const;
+
+		uint8_t readUInt8();
+		uint16_t readUInt16();
+		uint32_t readUInt32();
+		uint64_t readUInt64();
+		float readFloat();
+		double readDouble();
+		std::string readString();
+		void readBytes(uint32_t u32Len, byte** pData);
+
+		void write(uint8_t i);
+		void write(uint16_t i);
+		void write(uint32_t i);
+		void write(uint64_t i);
+		void write(float i);
+		void write(double i);
+		void write(const std::string& s);
+		void write(uint32_t u32Len, byte* pData);
+
+	private:
+		std::string m_sFile;
+		BufferedFile* m_pFile;
+	};
+}