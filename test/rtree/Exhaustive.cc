/******************************************************************************
 * Project:  libspatialindex - A C++ library for spatial indexing
 * Author:   Marios Hadjieleftheriou, mhadji@gmail.com
 ******************************************************************************
 * Copyright (c) 2002, Marios Hadjieleftheriou
 *
 * All rights reserved.
 * 
 * Permission is hereby granted, free of charge, to any person obtaining a
 * copy of this software and associated documentation files (the "Software"),
 * to deal in the Software without restriction, including without limitation
 * the rights to use, copy, modify, merge, publish, distribute, sublicense,
 * and/or sell copies of the Software, and to permit persons to whom the
 * Software is furnished to do so, subject to the following conditions:
 *
 * The above copyright notice and this permission notice shall be included
 * in all copies or substantial portions of the Software.
 *
 * THE SOFTWARE IS PROVIDED "AS IS", WITHOUT WARRANTY OF ANY KIND, EXPRESS
 * OR IMPLIED, INCLUDING BUT NOT LIMITED TO THE WARRANTIES OF MERCHANTABILITY,
 * FITNESS FOR A PARTICULAR PURPOSE AND NONINFRINGEMENT. IN NO EVENT SHALL
 * THE AUTHORS OR COPYRIGHT HOLDERS BE LIABLE FOR ANY CLAIM, DAMAGES OR OTHER
 * LIABILITY, WHETHER IN AN ACTION OF CONTRACT, TORT OR OTHERWISE, ARISING
 * FROM, OUT OF OR IN CONNECTION WITH THE SOFTWARE OR THE USE OR OTHER
 * DEALINGS IN THE SOFTWARE.
******************************************************************************/

#include <spatialindex/tools/Tools.h>
#include <cstring>
#include <cmath>

#define INSERT 1
#define DELETE 0
#define QUERY 2

<<<<<<< HEAD
#if defined _WIN32 || defined _WIN64 || defined WIN32 || defined WIN64
  #if !defined(_MSC_VER) || (defined(_MSC_VER) && _MSC_VER < 1700)
    typedef __int8 int8_t;
    typedef __int16 int16_t;
    typedef __int32 int32_t;
    typedef __int64 int64_t;
    typedef unsigned __int8 uint8_t;
    typedef unsigned __int16 uint16_t;
    typedef unsigned __int32 uint32_t;
    typedef unsigned __int64 uint64_t;
  #else
    #include <cstdint>
  #endif
  // Nuke this annoying warning.  See http://www.unknownroad.com/rtfm/VisualStudio/warningC4251.html
  #pragma warning( disable: 4251 )
=======
#if (defined _WIN32 || defined _WIN64 || defined WIN32 || defined WIN64) && !defined __GNUC__
	typedef __int8 int8_t;
	typedef __int16 int16_t;
	typedef __int32 int32_t;
	typedef __int64 int64_t;
	typedef unsigned __int8 uint8_t;
	typedef unsigned __int16 uint16_t;
	typedef unsigned __int32 uint32_t;
	typedef unsigned __int64 uint64_t;

	// Nuke this annoying warning.  See http://www.unknownroad.com/rtfm/VisualStudio/warningC4251.html
	#pragma warning( disable: 4251 )
>>>>>>> ac81ff35
#else
  #include <stdint.h>
#endif

class Region
{
public:
	double m_xmin, m_ymin, m_xmax, m_ymax;

	Region(double x1, double y1, double x2, double y2)
	{
		m_xmin = (x1 < x2) ? x1 : x2;
		m_ymin = (y1 < y2) ? y1 : y2;
		m_xmax = (x1 > x2) ? x1 : x2;
		m_ymax = (y1 > y2) ? y1 : y2;
	}

	bool intersects(Region& r)
	{
		if (
			m_xmin > r.m_xmax || m_xmax < r.m_xmin ||
			m_ymin > r.m_ymax || m_ymax < r.m_ymin)
			return false;

		return true;
	}

	double getMinDist(const Region& r)
	{
		double ret = 0.0;

		if (r.m_xmax < m_xmin)
			ret += std::pow(m_xmin - r.m_xmax, 2.0);
		else if (r.m_xmin > m_xmax)
			ret += std::pow(r.m_xmin - m_xmax, 2.0);

		if (r.m_ymax < m_ymin)
			ret += std::pow(m_ymin - r.m_ymax, 2.0);
		else if (r.m_ymin > m_ymax)
			ret += std::pow(r.m_ymin - m_ymax, 2.0);

		return ret;
	}
};

class NNEntry
{
public:
	size_t m_id;
	double m_dist;

	NNEntry(size_t id, double dist) : m_id(id), m_dist(dist) {}

	struct greater : public std::binary_function<NNEntry*, NNEntry*, bool>
	{
		bool operator()(const NNEntry* __x, const NNEntry* __y) const { return __x->m_dist > __y->m_dist; }
	};
};

int main(int argc, char** argv)
{
	if (argc != 3)
	{
		std::cerr << "Usage: " << argv[0] << " data_file query_type [intersection | 10NN | selfjoin]." << std::endl;
		return -1;
	}
	uint32_t queryType = 0;

	if (strcmp(argv[2], "intersection") == 0) queryType = 0;
	else if (strcmp(argv[2], "10NN") == 0) queryType = 1;
	else if (strcmp(argv[2], "selfjoin") == 0) queryType = 2;
	else
	{
		std::cerr << "Unknown query type." << std::endl;
		return -1;
	}

	std::ifstream fin(argv[1]);
	if (! fin)
	{
		std::cerr << "Cannot open data file" << argv[1] << "." << std::endl;
		return -1;
	}

	std::multimap<size_t, Region> data;
	size_t id;
	uint32_t op;
	double x1, x2, y1, y2;

	while (fin)
	{
		fin >> op >> id >> x1 >> y1 >> x2 >> y2;
		if (! fin.good()) continue;

		if (op == INSERT)
		{
			//insert
			data.insert(std::pair<size_t, Region>(id, Region(x1, y1, x2, y2)));
		}
		else if (op == DELETE)
		{
			data.erase(id);
		}
		else if (op == QUERY)
		{
			//query
			if (queryType == 0)
			{
				Region query = Region(x1, y1, x2, y2);
				for (std::multimap<size_t, Region>::iterator it = data.begin(); it != data.end(); it++)
				{
					if (query.intersects((*it).second)) std::cout << (*it).first << std::endl;
				}
			}
			else if (queryType == 1)
			{
				Region query = Region(x1, y1, x1, y1);

				std::priority_queue<NNEntry*, std::vector<NNEntry*>, NNEntry::greater > queue;

				for (std::multimap<size_t, Region>::iterator it = data.begin(); it != data.end(); it++)
				{
					queue.push(new NNEntry((*it).first, (*it).second.getMinDist(query)));
				}

				size_t count = 0;
				double knearest = 0.0;

				while (! queue.empty())
				{
					NNEntry* e = queue.top(); queue.pop();

					if (count >= 10 && e->m_dist > knearest) break;

					//std::cout << e->m_id << " " << e->m_dist << std::endl;
					std::cout << e->m_id << std::endl;
					count++;
					knearest = e->m_dist;
					delete e;
				}

				while (! queue.empty())
				{
					NNEntry* e = queue.top(); queue.pop();
					delete e;
				}
			}
			else
			{
				Region query = Region(x1, y1, x2, y2);

				for (std::multimap<size_t, Region>::iterator it1 = data.begin(); it1 != data.end(); it1++)
				{
					if (query.intersects((*it1).second))
					{
						for (std::multimap<size_t, Region>::iterator it2 = data.begin(); it2 != data.end(); it2++)
						{
							if (
								(*it1).first != (*it2).first &&
								query.intersects((*it2).second) &&
								(*it1).second.intersects((*it2).second))
							{
								std::cout << (*it1).first << " " << (*it2).first << std::endl;
							}
						}
					}
				}
			}
		}
	}

	return 0;
}<|MERGE_RESOLUTION|>--- conflicted
+++ resolved
@@ -33,39 +33,7 @@
 #define DELETE 0
 #define QUERY 2
 
-<<<<<<< HEAD
-#if defined _WIN32 || defined _WIN64 || defined WIN32 || defined WIN64
-  #if !defined(_MSC_VER) || (defined(_MSC_VER) && _MSC_VER < 1700)
-    typedef __int8 int8_t;
-    typedef __int16 int16_t;
-    typedef __int32 int32_t;
-    typedef __int64 int64_t;
-    typedef unsigned __int8 uint8_t;
-    typedef unsigned __int16 uint16_t;
-    typedef unsigned __int32 uint32_t;
-    typedef unsigned __int64 uint64_t;
-  #else
-    #include <cstdint>
-  #endif
-  // Nuke this annoying warning.  See http://www.unknownroad.com/rtfm/VisualStudio/warningC4251.html
-  #pragma warning( disable: 4251 )
-=======
-#if (defined _WIN32 || defined _WIN64 || defined WIN32 || defined WIN64) && !defined __GNUC__
-	typedef __int8 int8_t;
-	typedef __int16 int16_t;
-	typedef __int32 int32_t;
-	typedef __int64 int64_t;
-	typedef unsigned __int8 uint8_t;
-	typedef unsigned __int16 uint16_t;
-	typedef unsigned __int32 uint32_t;
-	typedef unsigned __int64 uint64_t;
-
-	// Nuke this annoying warning.  See http://www.unknownroad.com/rtfm/VisualStudio/warningC4251.html
-	#pragma warning( disable: 4251 )
->>>>>>> ac81ff35
-#else
-  #include <stdint.h>
-#endif
+
 
 class Region
 {
